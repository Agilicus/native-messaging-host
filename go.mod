--- conflicted
+++ resolved
@@ -1,14 +1,10 @@
 module github.com/rickypc/native-messaging-host
 
-go 1.15
+go 1.20
 
 require (
 	github.com/google/go-cmp v0.5.9
 	github.com/hashicorp/go-version v1.6.0
-<<<<<<< HEAD
 	github.com/stretchr/testify v1.8.2 // indirect
-	golang.org/x/sys v0.5.0
-=======
 	golang.org/x/sys v0.7.0
->>>>>>> a1d4fe1b
 )